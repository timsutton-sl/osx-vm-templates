#!/bin/sh
<<<<<<< HEAD
USER="__USER__PLACEHOLDER__"
=======

OSX_VERS=$(sw_vers -productVersion | awk -F "." '{print $2}')
>>>>>>> fa0b9bd9

# Override the default behavior of sshd on the target volume to be not disabled
if [ "$OSX_VERS" -ge 10 ]; then
    OVERRIDES_PLIST="$3/private/var/db/com.apple.xpc.launchd/disabled.plist"
    /usr/libexec/PlistBuddy -c 'Delete :com.openssh.sshd' "$OVERRIDES_PLIST"
    /usr/libexec/PlistBuddy -c 'Add :com.openssh.sshd bool False' "$OVERRIDES_PLIST"
else
    OVERRIDES_PLIST="$3/private/var/db/launchd.db/com.apple.launchd/overrides.plist"
    /usr/libexec/PlistBuddy -c 'Delete :com.openssh.sshd' "$OVERRIDES_PLIST"
    /usr/libexec/PlistBuddy -c 'Add :com.openssh.sshd:Disabled bool False' "$OVERRIDES_PLIST"
fi

# Add user to sudoers
cp "$3/etc/sudoers" "$3/etc/sudoers.orig"
echo "$USER ALL=(ALL) NOPASSWD: ALL" >> "$3/etc/sudoers"

# Add user to admin group memberships (even though GID 80 is enough for most things)
USER_GUID=$(/usr/libexec/PlistBuddy -c 'Print :generateduid:0' "$3/private/var/db/dslocal/nodes/Default/users/$USER.plist")
USER_UID=$(/usr/libexec/PlistBuddy -c 'Print :uid:0' "$3/private/var/db/dslocal/nodes/Default/users/$USER.plist")
/usr/libexec/PlistBuddy -c 'Add :groupmembers: string $USER_GUID' "$3/private/var/db/dslocal/nodes/Default/groups/admin.plist"

# Pre-create user folder so veewee will have somewhere to scp configinfo to
mkdir -p "$3/Users/$USER/Library/Preferences"

# Suppress annoying iCloud welcome on a GUI login
/usr/libexec/PlistBuddy -c 'Add :DidSeeCloudSetup bool true' "$3/Users/$USER/Library/Preferences/com.apple.SetupAssistant.plist"
/usr/libexec/PlistBuddy -c 'Add :LastSeenCloudProductVersion string 10.9' "$3/Users/$USER/Library/Preferences/com.apple.SetupAssistant.plist"

# Disable loginwindow screensaver to save CPU cycles
/usr/libexec/PlistBuddy -c 'Add :loginWindowIdleTime integer 0' "$3/Library/Preferences/com.apple.screensaver.plist"

# Fix ownership now that the above has made a Library folder as root
chown -R $USER_UID:20 "$3/Users/$USER"

# Disable the welcome screen
touch "$3/private/var/db/.AppleSetupDone"<|MERGE_RESOLUTION|>--- conflicted
+++ resolved
@@ -1,10 +1,6 @@
 #!/bin/sh
-<<<<<<< HEAD
 USER="__USER__PLACEHOLDER__"
-=======
-
 OSX_VERS=$(sw_vers -productVersion | awk -F "." '{print $2}')
->>>>>>> fa0b9bd9
 
 # Override the default behavior of sshd on the target volume to be not disabled
 if [ "$OSX_VERS" -ge 10 ]; then
